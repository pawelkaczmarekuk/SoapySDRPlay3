--- conflicted
+++ resolved
@@ -32,22 +32,13 @@
     add_definitions(-Wno-unused-parameter)
 endif(CMAKE_COMPILER_IS_GNUCXX)
 
-<<<<<<< HEAD
-=======
 # Configurable feature set
-SET (RF_GAIN_IN_MENU ON CACHE BOOL "Add Rf gain as a setting, additionally to the IFGR gain control")
-
-IF(RF_GAIN_IN_MENU)
-    ADD_DEFINITIONS( -DRF_GAIN_IN_MENU=1 )
-ENDIF()
-
 SET (STREAMING_USB_MODE_BULK OFF CACHE BOOL "Use USB bulk mode instead of isochronous")
 
 IF(STREAMING_USB_MODE_BULK)
     ADD_DEFINITIONS( -DSTREAMING_USB_MODE_BULK=1 )
 ENDIF()
 
->>>>>>> e6fdb719
 SOAPY_SDR_MODULE_UTIL(
     TARGET sdrPlaySupport
     SOURCES
