--- conflicted
+++ resolved
@@ -519,29 +519,15 @@
    }
    if ((doUpdate == true) && (streamActive))
    {
-<<<<<<< HEAD
       gr_changed = false;
-      sdrplay_api_Update(device.dev, device.tuner, sdrplay_api_Update_Tuner_Gr, sdrplay_api_Update_Ext1_None);
+      sdrplay_api_ErrT err = sdrplay_api_Update(device.dev, device.tuner, sdrplay_api_Update_Tuner_Gr, sdrplay_api_Update_Ext1_None);
+      if (err != sdrplay_api_Success)
+      {
+         SoapySDR_logf(SOAPY_SDR_WARNING, "sdrplay_api_Update(Tuner_Gr) Error: %s", sdrplay_api_GetErrorString(err));
+         return;
+      }
       std::unique_lock<std::mutex> value_changed_lock(value_changed_mutex);
       if (!value_changed_cv.wait_for(value_changed_lock, updateTimeout, [this]{return gr_changed;})) {
-=======
-      gr_changed = 0;
-      sdrplay_api_ErrT err = sdrplay_api_Update(device.dev, device.tuner, sdrplay_api_Update_Tuner_Gr, sdrplay_api_Update_Ext1_None);
-      if (err != sdrplay_api_Success)
-      {
-         SoapySDR_logf(SOAPY_SDR_WARNING, "sdrplay_api_Update(Tuner_Gr) Error: %s", sdrplay_api_GetErrorString(err));
-         return;
-      }
-      for (int i = 0; i < updateTimeout; ++i)
-      {
-         if (gr_changed != 0) {
-            break;
-         }
-         std::this_thread::sleep_for(std::chrono::milliseconds(1));
-      }
-      if (gr_changed == 0)
-      {
->>>>>>> aec4ebcd
          SoapySDR_log(SOAPY_SDR_WARNING, "Gain reduction update timeout.");
       }
    }
@@ -620,29 +606,15 @@
          chParams->tunerParams.rfFreq.rfHz = (uint32_t)frequency;
          if (streamActive)
          {
-<<<<<<< HEAD
             rf_changed = false;
-            sdrplay_api_Update(device.dev, device.tuner, sdrplay_api_Update_Tuner_Frf, sdrplay_api_Update_Ext1_None);
-            std::unique_lock<std::mutex> value_changed_lock(value_changed_mutex);
-            if (!value_changed_cv.wait_for(value_changed_lock, updateTimeout, [this]{return rf_changed;})) {
-=======
-            rf_changed = 0;
             sdrplay_api_ErrT err = sdrplay_api_Update(device.dev, device.tuner, sdrplay_api_Update_Tuner_Frf, sdrplay_api_Update_Ext1_None);
             if (err != sdrplay_api_Success)
             {
                SoapySDR_logf(SOAPY_SDR_WARNING, "sdrplay_api_Update(Tuner_FrF) Error: %s", sdrplay_api_GetErrorString(err));
                return;
             }
-            for (int i = 0; i < updateTimeout; ++i)
-            {
-               if (rf_changed != 0) {
-                  break;
-               }
-               std::this_thread::sleep_for(std::chrono::milliseconds(1));
-            }
-            if (rf_changed == 0)
-            {
->>>>>>> aec4ebcd
+            std::unique_lock<std::mutex> value_changed_lock(value_changed_mutex);
+            if (!value_changed_cv.wait_for(value_changed_lock, updateTimeout, [this]{return rf_changed;})) {
                SoapySDR_log(SOAPY_SDR_WARNING, "RF center frequency update timeout.");
             }
          }
@@ -791,15 +763,7 @@
              // beware that when the fs change crosses the boundary between
              // 2,685,312 and 2,685,313 the rx_callbacks stop for some
              // reason
-<<<<<<< HEAD
              fs_changed = false;
-             sdrplay_api_Update(device.dev, device.tuner, reasonForUpdate, sdrplay_api_Update_Ext1_None);
-             if (waitForUpdate)
-             {
-                std::unique_lock<std::mutex> value_changed_lock(value_changed_mutex);
-                if (!value_changed_cv.wait_for(value_changed_lock, updateTimeout, [this]{return fs_changed;})) {
-=======
-             fs_changed = 0;
              sdrplay_api_ErrT err = sdrplay_api_Update(device.dev, device.tuner, reasonForUpdate, sdrplay_api_Update_Ext1_None);
              if (err != sdrplay_api_Success)
              {
@@ -808,16 +772,8 @@
              }
              if (waitForUpdate)
              {
-                for (int i = 0; i < updateTimeout; ++i)
-                {
-                   if (fs_changed != 0) {
-                      break;
-                   }
-                   std::this_thread::sleep_for(std::chrono::milliseconds(1));
-                }
-                if (fs_changed == 0)
-                {
->>>>>>> aec4ebcd
+                std::unique_lock<std::mutex> value_changed_lock(value_changed_mutex);
+                if (!value_changed_cv.wait_for(value_changed_lock, updateTimeout, [this]{return fs_changed;})) {
                    SoapySDR_log(SOAPY_SDR_WARNING, "Sample rate update timeout.");
                 }
              }
@@ -1420,29 +1376,15 @@
       chParams->tunerParams.gain.LNAstate = static_cast<unsigned char>(stoul(value));
       if (streamActive)
       {
-<<<<<<< HEAD
          gr_changed = false;
-         sdrplay_api_Update(device.dev, device.tuner, sdrplay_api_Update_Tuner_Gr, sdrplay_api_Update_Ext1_None);
-         std::unique_lock<std::mutex> value_changed_lock(value_changed_mutex);
-         if (!value_changed_cv.wait_for(value_changed_lock, updateTimeout, [this]{return gr_changed;})) {
-=======
-         gr_changed = 0;
          sdrplay_api_ErrT err = sdrplay_api_Update(device.dev, device.tuner, sdrplay_api_Update_Tuner_Gr, sdrplay_api_Update_Ext1_None);
          if (err != sdrplay_api_Success)
          {
             SoapySDR_logf(SOAPY_SDR_WARNING, "sdrplay_api_Update(Tuner_Gr) Error: %s", sdrplay_api_GetErrorString(err));
             return;
          }
-         for (int i = 0; i < updateTimeout; ++i)
-         {
-            if (gr_changed != 0) {
-               break;
-            }
-            std::this_thread::sleep_for(std::chrono::milliseconds(1));
-         }
-         if (gr_changed == 0)
-         {
->>>>>>> aec4ebcd
+         std::unique_lock<std::mutex> value_changed_lock(value_changed_mutex);
+         if (!value_changed_cv.wait_for(value_changed_lock, updateTimeout, [this]{return gr_changed;})) {
             SoapySDR_log(SOAPY_SDR_WARNING, "Gain reduction update timeout.");
          }
       }
