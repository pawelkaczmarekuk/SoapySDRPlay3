/*
 * The MIT License (MIT)
 * 
 * Copyright (c) 2015 Charles J. Cliffe
 * Copyright (c) 2020 Franco Venturi - changes for SDRplay API version 3
 *                                     and Dual Tuner for RSPduo

 * Permission is hereby granted, free of charge, to any person obtaining a copy
 * of this software and associated documentation files (the "Software"), to deal
 * in the Software without restriction, including without limitation the rights
 * to use, copy, modify, merge, publish, distribute, sublicense, and/or sell
 * copies of the Software, and to permit persons to whom the Software is
 * furnished to do so, subject to the following conditions:

 * The above copyright notice and this permission notice shall be included in
 * all copies or substantial portions of the Software.

 * THE SOFTWARE IS PROVIDED "AS IS", WITHOUT WARRANTY OF ANY KIND, EXPRESS OR
 * IMPLIED, INCLUDING BUT NOT LIMITED TO THE WARRANTIES OF MERCHANTABILITY,
 * FITNESS FOR A PARTICULAR PURPOSE AND NONINFRINGEMENT. IN NO EVENT SHALL THE
 * AUTHORS OR COPYRIGHT HOLDERS BE LIABLE FOR ANY CLAIM, DAMAGES OR OTHER
 * LIABILITY, WHETHER IN AN ACTION OF CONTRACT, TORT OR OTHERWISE, ARISING FROM,
 * OUT OF OR IN CONNECTION WITH THE SOFTWARE OR THE USE OR OTHER DEALINGS IN
 * THE SOFTWARE.
 */

#include "SoapySDRPlay.hpp"

#if defined(_M_X64) || defined(_M_IX86)
#define strcasecmp _stricmp
#elif defined (__GNUC__)
#include <strings.h>
#endif

std::unordered_map<std::string, sdrplay_api_DeviceT*> SoapySDRPlay::selectedRSPDevices;


std::set<std::string> &SoapySDRPlay_getClaimedSerials(void)
{
   static std::set<std::string> serials;
   return serials;
}

SoapySDRPlay::SoapySDRPlay(const SoapySDR::Kwargs &args)
{
    if (args.count("serial") == 0) throw std::runtime_error("no available RSP devices found");

    selectDevice(args.at("serial"),
                 args.count("mode") ? args.at("mode") : "",
                 args.count("antenna") ? args.at("antenna") : "");

    // keep all the default settings:
    // - rf: 200MHz
    // - fs: 2MHz
    // - decimation: off
    // - IF: 0kHz (zero IF)
    // - bw: 200kHz
    // - attenuation: 50dB
    // - LNA state: 0
    // - AGC: 50Hz
    // - DC correction: on
    // - IQ balance: on

    // process additional device string arguments
    for (std::pair<std::string, std::string> arg : args) {
        // ignore 'driver', 'label', 'mode', 'serial', and 'soapy'
        if (arg.first == "driver" || arg.first == "label" ||
            arg.first == "mode" || arg.first == "serial" ||
            arg.first == "soapy") {
            continue;
        }
        writeSetting(arg.first, arg.second);
    }

    // streaming settings
    // this may change later according to format
    shortsPerWord = 1;
    bufferLength = bufferElems * elementsPerSample * shortsPerWord;

    _streams[0] = 0;
    _streams[1] = 0;
    _streamsRefCount[0] = 0;
    _streamsRefCount[1] = 0;
    useShort = true;

    streamActive = false;

    device_unavailable = false;

    cacheKey = serNo;
    if (hwVer == SDRPLAY_RSPduo_ID) cacheKey += "@" + args.at("mode");
    SoapySDRPlay_getClaimedSerials().insert(cacheKey);
}

SoapySDRPlay::~SoapySDRPlay(void)
{
    SoapySDRPlay_getClaimedSerials().erase(cacheKey);
    std::lock_guard <std::mutex> lock(_general_state_mutex);

    releaseDevice();

    _streams[0] = 0;
    _streams[1] = 0;
    _streamsRefCount[0] = 0;
    _streamsRefCount[1] = 0;
}

/*******************************************************************
 * Identification API
 ******************************************************************/

std::string SoapySDRPlay::getDriverKey(void) const
{
    return "SDRplay";
}

std::string SoapySDRPlay::getHardwareKey(void) const
{
    if (hwVer == SDRPLAY_RSP1_ID) return "RSP1";
    if (hwVer == SDRPLAY_RSP1A_ID) return "RSP1A";
    if (hwVer == SDRPLAY_RSP2_ID) return "RSP2";
    if (hwVer == SDRPLAY_RSPduo_ID) return "RSPduo";
    if (hwVer == SDRPLAY_RSPdx_ID) return "RSPdx";
    return "UNKNOWN";
}

SoapySDR::Kwargs SoapySDRPlay::getHardwareInfo(void) const
{
    // key/value pairs for any useful information
    // this also gets printed in --probe
    SoapySDR::Kwargs hwArgs;

    float ver = SoapySDRPlay::sdrplay_api::get_version();
    hwArgs["sdrplay_api_api_version"] = std::to_string(ver);
    hwArgs["sdrplay_api_hw_version"] = std::to_string(device.hwVer);

    return hwArgs;
}

/*******************************************************************
 * Channels API
 ******************************************************************/

size_t SoapySDRPlay::getNumChannels(const int dir) const
{
    if (device.hwVer == SDRPLAY_RSPduo_ID && device.rspDuoMode == sdrplay_api_RspDuoMode_Dual_Tuner) {
        return (dir == SOAPY_SDR_RX) ? 2 : 0;
    }
    return (dir == SOAPY_SDR_RX) ? 1 : 0;
}

/*******************************************************************
 * Antenna API
 ******************************************************************/

std::vector<std::string> SoapySDRPlay::listAntennas(const int direction, const size_t channel) const
{
    std::vector<std::string> antennas;

    if (direction == SOAPY_SDR_TX) {
        return antennas;
    }

    if (device.hwVer == SDRPLAY_RSP1_ID || device.hwVer == SDRPLAY_RSP1A_ID) {
        antennas.push_back("RX");
    }
    else if (device.hwVer == SDRPLAY_RSP2_ID) {
        antennas.push_back("Antenna A");
        antennas.push_back("Antenna B");
        antennas.push_back("Hi-Z");
    }
    else if (device.hwVer == SDRPLAY_RSPdx_ID) {
        antennas.push_back("Antenna A");
        antennas.push_back("Antenna B");
        antennas.push_back("Antenna C");
    }
    else if (device.hwVer == SDRPLAY_RSPduo_ID) {
        if (device.rspDuoMode == sdrplay_api_RspDuoMode_Single_Tuner ||
            device.rspDuoMode == sdrplay_api_RspDuoMode_Master) {
            antennas.push_back("Tuner 1 50 ohm");
            antennas.push_back("Tuner 1 Hi-Z");
            antennas.push_back("Tuner 2 50 ohm");
        }
        else if (device.rspDuoMode == sdrplay_api_RspDuoMode_Dual_Tuner) {
            if (channel == 0) {
                // No Hi-Z antenna in Dual Tuner mode
                // For diversity reception you would want the two tuner inputs
                // to be the same otherwise there is a mismatch in the gain
                // control.
                antennas.push_back("Tuner 1 50 ohm");
            }
            else if (channel == 1) {
                antennas.push_back("Tuner 2 50 ohm");
            }
        }
        else if (device.rspDuoMode == sdrplay_api_RspDuoMode_Slave) {
            if (device.tuner == sdrplay_api_Tuner_A) {
                antennas.push_back("Tuner 1 50 ohm");
                antennas.push_back("Tuner 1 Hi-Z");
            }
            else if (device.tuner == sdrplay_api_Tuner_B) {
                antennas.push_back("Tuner 2 50 ohm");
            }
        }
    }
    return antennas;
}

void SoapySDRPlay::setAntenna(const int direction, const size_t channel, const std::string &name)
{
    // Check direction
    if ((direction != SOAPY_SDR_RX) || (device.hwVer == SDRPLAY_RSP1_ID) || (device.hwVer == SDRPLAY_RSP1A_ID)) {
        return;       
    }

    std::lock_guard <std::mutex> lock(_general_state_mutex);

    if (device.hwVer == SDRPLAY_RSP2_ID)
    {
        bool changeToAntennaA_B = false;

        if (name == "Antenna A")
        {
            chParams->rsp2TunerParams.antennaSel = sdrplay_api_Rsp2_ANTENNA_A;
            changeToAntennaA_B = true;
        }
        else if (name == "Antenna B")
        {
            chParams->rsp2TunerParams.antennaSel = sdrplay_api_Rsp2_ANTENNA_B;
            changeToAntennaA_B = true;
        }
        else if (name == "Hi-Z")
        {
            chParams->rsp2TunerParams.amPortSel = sdrplay_api_Rsp2_AMPORT_1;

            if (streamActive)
            {
                sdrplay_api_Update(device.dev, device.tuner, sdrplay_api_Update_Rsp2_AmPortSelect, sdrplay_api_Update_Ext1_None);
            }
        }

        if (changeToAntennaA_B)
        {
        
            //if we are currently High_Z, make the switch first.
            if (chParams->rsp2TunerParams.amPortSel == sdrplay_api_Rsp2_AMPORT_1)
            {
                chParams->rsp2TunerParams.amPortSel = sdrplay_api_Rsp2_AMPORT_2;

                if (streamActive)
                {
                    sdrplay_api_Update(device.dev, device.tuner, sdrplay_api_Update_Rsp2_AmPortSelect, sdrplay_api_Update_Ext1_None);
                }
            }
            else
            {
                if (streamActive)
                {
                    sdrplay_api_Update(device.dev, device.tuner, sdrplay_api_Update_Rsp2_AntennaControl, sdrplay_api_Update_Ext1_None);
                }
            }
        }
    }
    else if (device.hwVer == SDRPLAY_RSPdx_ID)
    {
        if (name == "Antenna A")
        {
            deviceParams->devParams->rspDxParams.antennaSel = sdrplay_api_RspDx_ANTENNA_A;
        }
        else if (name == "Antenna B")
        {
            deviceParams->devParams->rspDxParams.antennaSel = sdrplay_api_RspDx_ANTENNA_B;
        }
        else if (name == "Antenna C")
        {
            deviceParams->devParams->rspDxParams.antennaSel = sdrplay_api_RspDx_ANTENNA_C;
        }

        if (streamActive)
        {
            sdrplay_api_Update(device.dev, device.tuner, sdrplay_api_Update_None, sdrplay_api_Update_RspDx_AntennaControl);
        }
    }
    else if (device.hwVer == SDRPLAY_RSPduo_ID)
    {
        bool changeToTunerA_B = false;
        bool changeAmPort = false;
        bool isTunerChangeAllowed = device.rspDuoMode == sdrplay_api_RspDuoMode_Single_Tuner || device.rspDuoMode == sdrplay_api_RspDuoMode_Master;

        if (name == "Tuner 1 50 ohm")
        {
            changeAmPort = chParams->rspDuoTunerParams.tuner1AmPortSel != sdrplay_api_RspDuo_AMPORT_2;
            chParams->rspDuoTunerParams.tuner1AmPortSel = sdrplay_api_RspDuo_AMPORT_2;
            changeToTunerA_B = isTunerChangeAllowed && device.tuner != sdrplay_api_Tuner_A;
        }
        else if (name == "Tuner 2 50 ohm")
        {
            changeAmPort = chParams->rspDuoTunerParams.tuner1AmPortSel != sdrplay_api_RspDuo_AMPORT_2;
            changeToTunerA_B = isTunerChangeAllowed && device.tuner != sdrplay_api_Tuner_B;
        }
        else if (name == "Tuner 1 Hi-Z")
        {
            changeAmPort = chParams->rspDuoTunerParams.tuner1AmPortSel != sdrplay_api_RspDuo_AMPORT_1;
            chParams->rspDuoTunerParams.tuner1AmPortSel = sdrplay_api_RspDuo_AMPORT_1;
            changeToTunerA_B = isTunerChangeAllowed && device.tuner != sdrplay_api_Tuner_A;
        }

        if (!changeToTunerA_B)
        {
            if (changeAmPort)
            {
                //if we are currently High_Z, make the switch first.
                if (streamActive)
                {
                    sdrplay_api_Update(device.dev, device.tuner, sdrplay_api_Update_RspDuo_AmPortSelect, sdrplay_api_Update_Ext1_None);
                }
            }
        }
        else
        {
            if (streamActive)
            {
                if (device.rspDuoMode == sdrplay_api_RspDuoMode_Single_Tuner)
                {
                    sdrplay_api_ErrT err;
                    err = sdrplay_api_SwapRspDuoActiveTuner(device.dev,
                               &device.tuner, chParams->rspDuoTunerParams.tuner1AmPortSel);
                    if (err != sdrplay_api_Success)
                    {
                        SoapySDR_logf(SOAPY_SDR_WARNING, "SwapRspDuoActiveTuner Error: %s", sdrplay_api_GetErrorString(err));
                    }
                    chParams = device.tuner == sdrplay_api_Tuner_B ?
                               deviceParams->rxChannelB : deviceParams->rxChannelA;
                }
                else if (device.rspDuoMode == sdrplay_api_RspDuoMode_Master)
                {
                    // not sure what is the best way to handle this case - fv
                    SoapySDR_log(SOAPY_SDR_WARNING, "tuner change not allowed in RSPduo Master mode while the device is streaming");
                }
            }
            else
            {
                // preserve biasT setting when changing tuner/antenna
                unsigned char biasTen = chParams->rspDuoTunerParams.biasTEnable;
                sdrplay_api_TunerSelectT other_tuner = (device.tuner == sdrplay_api_Tuner_A) ? sdrplay_api_Tuner_B : sdrplay_api_Tuner_A;
                selectDevice(other_tuner, device.rspDuoMode,
                             device.rspDuoSampleFreq, nullptr);
                chParams->rspDuoTunerParams.biasTEnable = biasTen;
            }
        }
    }
}

std::string SoapySDRPlay::getAntenna(const int direction, const size_t channel) const
{
    std::lock_guard <std::mutex> lock(_general_state_mutex);

    if (direction == SOAPY_SDR_TX)
    {
        return "";
    }

    if (device.hwVer == SDRPLAY_RSP2_ID)
    {
        if (chParams->rsp2TunerParams.amPortSel == sdrplay_api_Rsp2_AMPORT_1) {
            return "Hi-Z";
        }
        else if (chParams->rsp2TunerParams.antennaSel == sdrplay_api_Rsp2_ANTENNA_A) {
            return "Antenna A";
        }
        else {
            return "Antenna B";  
        }
    }
    else if (device.hwVer == SDRPLAY_RSPduo_ID)
    {
        if (device.tuner == sdrplay_api_Tuner_A ||
                (device.tuner == sdrplay_api_Tuner_Both && channel == 0)) {
            if (chParams->rspDuoTunerParams.tuner1AmPortSel == sdrplay_api_RspDuo_AMPORT_1) {
                return "Tuner 1 Hi-Z";
            } else {
                return "Tuner 1 50 ohm";
            }
        } else if (device.tuner == sdrplay_api_Tuner_B ||
                  (device.tuner == sdrplay_api_Tuner_Both && channel == 1)) {
                return "Tuner 2 50 ohm";
        }
    }
    else if (device.hwVer == SDRPLAY_RSPdx_ID)
    {
        if (deviceParams->devParams->rspDxParams.antennaSel == sdrplay_api_RspDx_ANTENNA_A) {
            return "Antenna A";
        }
        else if (deviceParams->devParams->rspDxParams.antennaSel == sdrplay_api_RspDx_ANTENNA_B) {
            return "Antenna B";
        }
        else if (deviceParams->devParams->rspDxParams.antennaSel == sdrplay_api_RspDx_ANTENNA_C) {
            return "Antenna C";
        }
    }

    return "RX";
}

/*******************************************************************
 * Frontend corrections API
 ******************************************************************/

bool SoapySDRPlay::hasDCOffsetMode(const int direction, const size_t channel) const
{
    return true;
}

void SoapySDRPlay::setDCOffsetMode(const int direction, const size_t channel, const bool automatic)
{
    std::lock_guard <std::mutex> lock(_general_state_mutex);

    //enable/disable automatic DC removal
    chParams->ctrlParams.dcOffset.DCenable = (unsigned char)automatic;
    chParams->ctrlParams.dcOffset.IQenable = (unsigned char)automatic;
}

bool SoapySDRPlay::getDCOffsetMode(const int direction, const size_t channel) const
{
    std::lock_guard <std::mutex> lock(_general_state_mutex);

    return (bool)chParams->ctrlParams.dcOffset.DCenable;
}

bool SoapySDRPlay::hasDCOffset(const int direction, const size_t channel) const
{
    //is a specific DC removal value configurable?
    return false;
}

bool SoapySDRPlay::hasFrequencyCorrection(const int direction, const size_t channel) const {
    return true;
}

void SoapySDRPlay::setFrequencyCorrection(const int direction, const size_t channel, const double value) {
    setFrequency(direction, channel, "CORR", value);
}

double SoapySDRPlay::getFrequencyCorrection(const int direction, const size_t channel) const {
    return getFrequency(direction, channel, "CORR");
}

/*******************************************************************
 * Gain API
 ******************************************************************/

std::vector<std::string> SoapySDRPlay::listGains(const int direction, const size_t channel) const
{
    //list available gain elements,
    //the functions below have a "name" parameter
    std::vector<std::string> results;

    results.push_back("IFGR");
    results.push_back("RFGR");

    return results;
}

bool SoapySDRPlay::hasGainMode(const int direction, const size_t channel) const
{
    return true;
}

void SoapySDRPlay::setGainMode(const int direction, const size_t channel, const bool automatic)
{
    std::lock_guard <std::mutex> lock(_general_state_mutex);

    sdrplay_api_AgcControlT agc_control = automatic ? sdrplay_api_AGC_CTRL_EN : sdrplay_api_AGC_DISABLE;
    if (chParams->ctrlParams.agc.enable != agc_control)
    {
        chParams->ctrlParams.agc.enable = agc_control;
        if (streamActive)
        {
            sdrplay_api_Update(device.dev, device.tuner, sdrplay_api_Update_Ctrl_Agc, sdrplay_api_Update_Ext1_None);
        }
    }
}

bool SoapySDRPlay::getGainMode(const int direction, const size_t channel) const
{
    std::lock_guard <std::mutex> lock(_general_state_mutex);

    return chParams->ctrlParams.agc.enable != sdrplay_api_AGC_DISABLE;
}

void SoapySDRPlay::setGain(const int direction, const size_t channel, const std::string &name, const double value)
{
   std::lock_guard <std::mutex> lock(_general_state_mutex);

   bool doUpdate = false;

   if (name == "IFGR")
   {
      if (chParams->ctrlParams.agc.enable == sdrplay_api_AGC_DISABLE)
      {
         //apply the change if the required value is different from gRdB 
         if (chParams->tunerParams.gain.gRdB != (int)value)
         {
            chParams->tunerParams.gain.gRdB = (int)value;
            doUpdate = true;
         }
      }
      else
      {
         SoapySDR_log(SOAPY_SDR_WARNING, "Not updating IFGR gain because AGC is enabled");
      }
   }
   else if (name == "RFGR")
   {
      if (chParams->tunerParams.gain.LNAstate != (int)value) {
          chParams->tunerParams.gain.LNAstate = (int)value;
          doUpdate = true;
      }
   }
   if ((doUpdate == true) && (streamActive))
   {
      gr_changed = 0;
<<<<<<< HEAD
      sdrplay_api_Update(device.dev, device.tuner, sdrplay_api_Update_Tuner_Gr, sdrplay_api_Update_Ext1_None);
      for (int i = 0; (i < updateTimeout) && (gr_changed == 0) ; ++i)
=======
      sdrplay_api_ErrT err = sdrplay_api_Update(device.dev, device.tuner, sdrplay_api_Update_Tuner_Gr, sdrplay_api_Update_Ext1_None);
      if (err != sdrplay_api_Success)
      {
         SoapySDR_logf(SOAPY_SDR_WARNING, "sdrplay_api_Update(Tuner_Gr) Error: %s", sdrplay_api_GetErrorString(err));
         return;
      }
      for (int i = 0; i < updateTimeout; ++i)
>>>>>>> aec4ebcd
      {
         waitForDevice(1);
      }
      if (gr_changed == 0)
      {
         SoapySDR_log(SOAPY_SDR_WARNING, "Gain reduction update timeout.");
      }
   }
}

double SoapySDRPlay::getGain(const int direction, const size_t channel, const std::string &name) const
{
    std::lock_guard <std::mutex> lock(_general_state_mutex);

   if (name == "IFGR")
   {
       return chParams->tunerParams.gain.gRdB;
   }
   else if (name == "RFGR")
   {
      return chParams->tunerParams.gain.LNAstate;
   }

   return 0;
}

SoapySDR::Range SoapySDRPlay::getGainRange(const int direction, const size_t channel, const std::string &name) const
{
   if (name == "IFGR")
   {
      return SoapySDR::Range(20, 59);
   }
   else if ((name == "RFGR") && (device.hwVer == SDRPLAY_RSP1_ID))
   {
      return SoapySDR::Range(0, 3);
   }
   else if ((name == "RFGR") && (device.hwVer == SDRPLAY_RSP2_ID))
   {
      return SoapySDR::Range(0, 8);
   }
   else if ((name == "RFGR") && (device.hwVer == SDRPLAY_RSPduo_ID))
   {
      return SoapySDR::Range(0, 9);
   }
   else if ((name == "RFGR") && (device.hwVer == SDRPLAY_RSP1A_ID))
   {
      return SoapySDR::Range(0, 9);
   }
   else if ((name == "RFGR") && (device.hwVer == SDRPLAY_RSPdx_ID))
   {
      return SoapySDR::Range(0, 27);
   }
    return SoapySDR::Range(20, 59);
}

/*******************************************************************
 * Frequency API
 ******************************************************************/

void SoapySDRPlay::setFrequency(const int direction,
                                 const size_t channel,
                                 const double frequency,
                                 const SoapySDR::Kwargs &args)
{
    // default to RF
    setFrequency(direction, channel, "RF", frequency, args);
}

void SoapySDRPlay::setFrequency(const int direction,
                                 const size_t channel,
                                 const std::string &name,
                                 const double frequency,
                                 const SoapySDR::Kwargs &args)
{
   std::lock_guard <std::mutex> lock(_general_state_mutex);

   if (direction == SOAPY_SDR_RX)
   {
      if ((name == "RF") && (chParams->tunerParams.rfFreq.rfHz != (uint32_t)frequency))
      {
         chParams->tunerParams.rfFreq.rfHz = (uint32_t)frequency;
         if (streamActive)
         {
            rf_changed = 0;
<<<<<<< HEAD
            sdrplay_api_Update(device.dev, device.tuner, sdrplay_api_Update_Tuner_Frf, sdrplay_api_Update_Ext1_None);
            for (int i = 0; (i < updateTimeout) && (rf_changed == 0) ; ++i)
=======
            sdrplay_api_ErrT err = sdrplay_api_Update(device.dev, device.tuner, sdrplay_api_Update_Tuner_Frf, sdrplay_api_Update_Ext1_None);
            if (err != sdrplay_api_Success)
            {
               SoapySDR_logf(SOAPY_SDR_WARNING, "sdrplay_api_Update(Tuner_FrF) Error: %s", sdrplay_api_GetErrorString(err));
               return;
            }
            for (int i = 0; i < updateTimeout; ++i)
>>>>>>> aec4ebcd
            {
               waitForDevice(1);
            }
            if (rf_changed == 0)
            {
               SoapySDR_log(SOAPY_SDR_WARNING, "RF center frequency update timeout.");
            }
         }
      }
      // can't set ppm for RSPduo slaves
      else if ((name == "CORR") && deviceParams->devParams &&
              (deviceParams->devParams->ppm != frequency))
      {
         deviceParams->devParams->ppm = frequency;
         if (streamActive)
         {
            sdrplay_api_Update(device.dev, device.tuner, sdrplay_api_Update_Dev_Ppm, sdrplay_api_Update_Ext1_None);
         }
      }
   }
}

double SoapySDRPlay::getFrequency(const int direction, const size_t channel) const
{
    // default to RF
    return getFrequency(direction, channel, "RF");
}

double SoapySDRPlay::getFrequency(const int direction, const size_t channel, const std::string &name) const
{
    std::lock_guard <std::mutex> lock(_general_state_mutex);

    if (name == "RF")
    {
        return (double)chParams->tunerParams.rfFreq.rfHz;
    }
    else if (name == "CORR")
    {
        if (deviceParams->devParams)
        {
            return deviceParams->devParams->ppm;
        } else {
            return 0;
        }
    }

    return 0;
}

std::vector<std::string> SoapySDRPlay::listFrequencies(const int direction, const size_t channel) const
{
    std::vector<std::string> names;
    names.push_back("RF");
    names.push_back("CORR");
    return names;
}

SoapySDR::RangeList SoapySDRPlay::getFrequencyRange(const int direction, const size_t channel) const
{
    return getFrequencyRange(direction, channel, "RF");
}

SoapySDR::RangeList SoapySDRPlay::getFrequencyRange(const int direction, const size_t channel, const std::string &name) const
{
    SoapySDR::RangeList results;
    if (name == "RF")
    {
        if(device.hwVer == SDRPLAY_RSP1_ID)
        {
            results.push_back(SoapySDR::Range(10000, 2000000000));
        }
        else
        {
            results.push_back(SoapySDR::Range(1000, 2000000000));
        }
    }
    return results;
}

SoapySDR::ArgInfoList SoapySDRPlay::getFrequencyArgsInfo(const int direction, const size_t channel) const
{
    SoapySDR::ArgInfoList freqArgs;

    return freqArgs;
}

/*******************************************************************
 * Sample Rate API
 ******************************************************************/

/* input_sample_rate:  sample rate used by the SDR
 * output_sample_rate: sample rate as seen by the client app
 *                     (<= input_sample_rate because of decimation)
 */

void SoapySDRPlay::setSampleRate(const int direction, const size_t channel, const double output_sample_rate)
{
    std::lock_guard <std::mutex> lock(_general_state_mutex);

    SoapySDR_logf(SOAPY_SDR_DEBUG, "Requested output sample rate: %lf", output_sample_rate);

    if (direction == SOAPY_SDR_RX)
    {
       unsigned int decM;
       unsigned int decEnable;
       sdrplay_api_If_kHzT ifType;
       double input_sample_rate = getInputSampleRateAndDecimation(output_sample_rate, &decM, &decEnable, &ifType);
       if (input_sample_rate < 0) {
           SoapySDR_logf(SOAPY_SDR_WARNING, "invalid sample rate. Sample rate unchanged.");
           return;
       }

       sdrplay_api_Bw_MHzT bwType = getBwEnumForRate(output_sample_rate);

       sdrplay_api_ReasonForUpdateT reasonForUpdate = sdrplay_api_Update_None;
       bool waitForUpdate = false;
       if (deviceParams->devParams && input_sample_rate != deviceParams->devParams->fsFreq.fsHz)
       {
          deviceParams->devParams->fsFreq.fsHz = input_sample_rate;
          reasonForUpdate = (sdrplay_api_ReasonForUpdateT)(reasonForUpdate | sdrplay_api_Update_Dev_Fs);
          waitForUpdate = true;
       }
       if (ifType != chParams->tunerParams.ifType)
       {
          chParams->tunerParams.ifType = ifType;
          reasonForUpdate = (sdrplay_api_ReasonForUpdateT)(reasonForUpdate | sdrplay_api_Update_Tuner_IfType);
       }
       if (decM != chParams->ctrlParams.decimation.decimationFactor)
       {
          chParams->ctrlParams.decimation.enable = decEnable;
          chParams->ctrlParams.decimation.decimationFactor = decM;
          if (ifType == sdrplay_api_IF_Zero) {
              chParams->ctrlParams.decimation.wideBandSignal = 1;
          }
          else {
              chParams->ctrlParams.decimation.wideBandSignal = 0;
          }
          reasonForUpdate = (sdrplay_api_ReasonForUpdateT)(reasonForUpdate | sdrplay_api_Update_Ctrl_Decimation);
       }
       if (bwType != chParams->tunerParams.bwType)
       {
          chParams->tunerParams.bwType = bwType;
          reasonForUpdate = (sdrplay_api_ReasonForUpdateT)(reasonForUpdate | sdrplay_api_Update_Tuner_BwType);
       }
       if (reasonForUpdate != sdrplay_api_Update_None)
       {
          if (_streams[0]) { _streams[0]->reset = true; }
          if (_streams[1]) { _streams[1]->reset = true; }
          if (streamActive)
          {
             // beware that when the fs change crosses the boundary between
             // 2,685,312 and 2,685,313 the rx_callbacks stop for some
             // reason
             fs_changed = 0;
             sdrplay_api_ErrT err = sdrplay_api_Update(device.dev, device.tuner, reasonForUpdate, sdrplay_api_Update_Ext1_None);
             if (err != sdrplay_api_Success)
             {
                 SoapySDR_logf(SOAPY_SDR_WARNING, "sdrplay_api_Update(%08x) Error: %s", reasonForUpdate, sdrplay_api_GetErrorString(err));
                 return;
             }
             if (waitForUpdate)
             {
                for (int i = 0; (i < updateTimeout) && (fs_changed == 0) ; ++i)
                {
                   waitForDevice(1);
                }
                if (fs_changed == 0)
                {
                   SoapySDR_log(SOAPY_SDR_WARNING, "Sample rate update timeout.");
                }
             }
          }
       }
    }
}

double SoapySDRPlay::getSampleRate(const int direction, const size_t channel) const
{
   double fsHz = deviceParams->devParams ? deviceParams->devParams->fsFreq.fsHz : device.rspDuoSampleFreq;
   if ((fsHz == 6.0e6 && chParams->tunerParams.ifType == sdrplay_api_IF_1_620) ||
       (fsHz == 8.0e6 && chParams->tunerParams.ifType == sdrplay_api_IF_2_048))
   {
      fsHz = 2.0e6;
   }
   else if (!(fsHz >= 2.0e6 &&
              chParams->tunerParams.ifType == sdrplay_api_IF_Zero &&
              (device.hwVer != SDRPLAY_RSPduo_ID || device.rspDuoMode == sdrplay_api_RspDuoMode_Single_Tuner)
           ))
   {
      SoapySDR_logf(SOAPY_SDR_ERROR, "Invalid sample rate and/or IF setting - fsHz=%lf ifType=%d hwVer=%d rspDuoMode=%d rspDuoSampleFreq=%lf", fsHz, chParams->tunerParams.ifType, device.hwVer, device.rspDuoMode, device.rspDuoSampleFreq);
      throw std::runtime_error("Invalid sample rate and/or IF setting");
   }

   if (!chParams->ctrlParams.decimation.enable)
   {
      return fsHz;
   }
   else
   {
      return fsHz / chParams->ctrlParams.decimation.decimationFactor;
   }
}

std::vector<double> SoapySDRPlay::listSampleRates(const int direction, const size_t channel) const
{
    std::vector<double> output_sample_rates;

    if (device.hwVer == SDRPLAY_RSPduo_ID && device.rspDuoMode != sdrplay_api_RspDuoMode_Single_Tuner)
    {
        output_sample_rates.push_back(62500);
        output_sample_rates.push_back(125000);
        output_sample_rates.push_back(250000);
        output_sample_rates.push_back(500000);
        output_sample_rates.push_back(1000000);
        output_sample_rates.push_back(2000000);
        return output_sample_rates;
    }

    output_sample_rates.push_back(62500);
    output_sample_rates.push_back(96000);
    output_sample_rates.push_back(125000);
    output_sample_rates.push_back(192000);
    output_sample_rates.push_back(250000);
    output_sample_rates.push_back(384000);
    output_sample_rates.push_back(500000);
    output_sample_rates.push_back(768000);
    output_sample_rates.push_back(1000000);
    output_sample_rates.push_back(2000000);
    output_sample_rates.push_back(2048000);
    output_sample_rates.push_back(3000000);
    output_sample_rates.push_back(4000000);
    output_sample_rates.push_back(5000000);
    output_sample_rates.push_back(6000000);
    output_sample_rates.push_back(7000000);
    output_sample_rates.push_back(8000000);
    output_sample_rates.push_back(9000000);
    output_sample_rates.push_back(10000000);
    return output_sample_rates;
}

double SoapySDRPlay::getInputSampleRateAndDecimation(uint32_t output_sample_rate, unsigned int *decM, unsigned int *decEnable, sdrplay_api_If_kHzT *ifType) const
{
    sdrplay_api_If_kHzT lif = sdrplay_api_IF_1_620;
    double lif_input_sample_rate = 6000000;
    if (device.hwVer == SDRPLAY_RSPduo_ID && device.rspDuoSampleFreq == 8000000)
    {
        lif = sdrplay_api_IF_2_048;
        lif_input_sample_rate = 8000000;
    }

    // all RSPs should support these sample rates
    switch (output_sample_rate) {
        case 62500:
            *ifType = lif; *decM = 32; *decEnable = 1;
            return lif_input_sample_rate;
        case 125000:
            *ifType = lif; *decM = 16; *decEnable = 1;
            return lif_input_sample_rate;
        case 250000:
            *ifType = lif; *decM =  8; *decEnable = 1;
            return lif_input_sample_rate;
        case 500000:
            *ifType = lif; *decM =  4; *decEnable = 1;
            return lif_input_sample_rate;
        case 1000000:
            *ifType = lif; *decM =  2; *decEnable = 1;
            return lif_input_sample_rate;
        case 2000000:
            *ifType = lif; *decM =  1; *decEnable = 0;
            return lif_input_sample_rate;
    }

    if (device.hwVer == SDRPLAY_RSPduo_ID && device.rspDuoMode != sdrplay_api_RspDuoMode_Single_Tuner)
    {
        return -1;
    }
  
    if (output_sample_rate <= 2000000)
    {
        switch (output_sample_rate) {
            case 96000:
                *ifType = sdrplay_api_IF_Zero; *decM = 32; *decEnable = 1;
                return output_sample_rate * *decM;
            case 192000:
                *ifType = sdrplay_api_IF_Zero; *decM = 16; *decEnable = 1;
                return output_sample_rate * *decM;
            case 384000:
                *ifType = sdrplay_api_IF_Zero; *decM =  8; *decEnable = 1;
                return output_sample_rate * *decM;
            case 768000:
                *ifType = sdrplay_api_IF_Zero; *decM =  4; *decEnable = 1;
                return output_sample_rate * *decM;
            default:
                return -1;
        }
    }

    // rate should be > 2 MHz so just return output_sample_rate
    *decM = 1; *decEnable = 0;
    *ifType = sdrplay_api_IF_Zero;
    return output_sample_rate;
}

/*******************************************************************
* Bandwidth API
******************************************************************/

void SoapySDRPlay::setBandwidth(const int direction, const size_t channel, const double bw_in)
{
    std::lock_guard <std::mutex> lock(_general_state_mutex);

   if (direction == SOAPY_SDR_RX) 
   {
      if (getBwValueFromEnum(chParams->tunerParams.bwType) != bw_in)
      {
         chParams->tunerParams.bwType = sdrPlayGetBwMhzEnum(bw_in);
         if (streamActive)
         {
            sdrplay_api_Update(device.dev, device.tuner, sdrplay_api_Update_Tuner_BwType, sdrplay_api_Update_Ext1_None);
         }
      }
   }
}

double SoapySDRPlay::getBandwidth(const int direction, const size_t channel) const
{
    std::lock_guard <std::mutex> lock(_general_state_mutex);

   if (direction == SOAPY_SDR_RX)
   {
      return getBwValueFromEnum(chParams->tunerParams.bwType);
   }
   return 0;
}

std::vector<double> SoapySDRPlay::listBandwidths(const int direction, const size_t channel) const
{
   std::vector<double> bandwidths;
   bandwidths.push_back(200000);
   bandwidths.push_back(300000);
   bandwidths.push_back(600000);
   bandwidths.push_back(1536000);
   if (!(device.hwVer == SDRPLAY_RSPduo_ID &&
         (device.rspDuoMode == sdrplay_api_RspDuoMode_Dual_Tuner ||
          device.rspDuoMode == sdrplay_api_RspDuoMode_Master ||
          device.rspDuoMode == sdrplay_api_RspDuoMode_Slave))) {
       bandwidths.push_back(5000000);
       bandwidths.push_back(6000000);
       bandwidths.push_back(7000000);
       bandwidths.push_back(8000000);
   }
   return bandwidths;
}

SoapySDR::RangeList SoapySDRPlay::getBandwidthRange(const int direction, const size_t channel) const
{
   SoapySDR::RangeList results;
   //call into the older deprecated listBandwidths() call
   for (auto &bw : this->listBandwidths(direction, channel))
   {
     results.push_back(SoapySDR::Range(bw, bw));
   }
   return results;
}


sdrplay_api_Bw_MHzT SoapySDRPlay::getBwEnumForRate(double output_sample_rate)
{
   if      (output_sample_rate <  300000) return sdrplay_api_BW_0_200;
   else if (output_sample_rate <  600000) return sdrplay_api_BW_0_300;
   else if (output_sample_rate < 1536000) return sdrplay_api_BW_0_600;
   else if (output_sample_rate < 5000000) return sdrplay_api_BW_1_536;
   else if (output_sample_rate < 6000000) return sdrplay_api_BW_5_000;
   else if (output_sample_rate < 7000000) return sdrplay_api_BW_6_000;
   else if (output_sample_rate < 8000000) return sdrplay_api_BW_7_000;
   else                                   return sdrplay_api_BW_8_000;
}


double SoapySDRPlay::getBwValueFromEnum(sdrplay_api_Bw_MHzT bwEnum)
{
   if      (bwEnum == sdrplay_api_BW_0_200) return 200000;
   else if (bwEnum == sdrplay_api_BW_0_300) return 300000;
   else if (bwEnum == sdrplay_api_BW_0_600) return 600000;
   else if (bwEnum == sdrplay_api_BW_1_536) return 1536000;
   else if (bwEnum == sdrplay_api_BW_5_000) return 5000000;
   else if (bwEnum == sdrplay_api_BW_6_000) return 6000000;
   else if (bwEnum == sdrplay_api_BW_7_000) return 7000000;
   else if (bwEnum == sdrplay_api_BW_8_000) return 8000000;
   else return 0;
}


sdrplay_api_Bw_MHzT SoapySDRPlay::sdrPlayGetBwMhzEnum(double bw)
{
   if      (bw == 200000) return sdrplay_api_BW_0_200;
   else if (bw == 300000) return sdrplay_api_BW_0_300;
   else if (bw == 600000) return sdrplay_api_BW_0_600;
   else if (bw == 1536000) return sdrplay_api_BW_1_536;
   else if (bw == 5000000) return sdrplay_api_BW_5_000;
   else if (bw == 6000000) return sdrplay_api_BW_6_000;
   else if (bw == 7000000) return sdrplay_api_BW_7_000;
   else if (bw == 8000000) return sdrplay_api_BW_8_000;
   else return sdrplay_api_BW_0_200;
}

/*******************************************************************
* Settings API
******************************************************************/

unsigned char SoapySDRPlay::stringToHWVer(std::string hwVer)
{
   if (strcasecmp(hwVer.c_str(), "RSP1") == 0)
   {
      return SDRPLAY_RSP1_ID;
   }
   else if (strcasecmp(hwVer.c_str(), "RSP1A") == 0)
   {
      return SDRPLAY_RSP1A_ID;
   }
   else if (strcasecmp(hwVer.c_str(), "RSP2") == 0)
   {
      return SDRPLAY_RSP2_ID;
   }
   else if (strcasecmp(hwVer.c_str(), "RSPduo") == 0)
   {
      return SDRPLAY_RSPduo_ID;
   }
   else if (strcasecmp(hwVer.c_str(), "RSPdx") == 0)
   {
      return SDRPLAY_RSPdx_ID;
   }
   return 0;
}

std::string SoapySDRPlay::HWVertoString(unsigned char hwVer)
{
   switch (hwVer)
   {
   case SDRPLAY_RSP1_ID:
      return "RSP1";
      break;
   case SDRPLAY_RSP1A_ID:
      return "RSP1A";
      break;
   case SDRPLAY_RSP2_ID:
      return "RSP2";
      break;
   case SDRPLAY_RSPduo_ID:
      return "RSPduo";
      break;
   case SDRPLAY_RSPdx_ID:
      return "RSPdx";
      break;
   }
   return "";
}

sdrplay_api_RspDuoModeT SoapySDRPlay::stringToRSPDuoMode(std::string rspDuoMode)
{
   if (strcasecmp(rspDuoMode.c_str(), "Single Tuner") == 0)
   {
      return sdrplay_api_RspDuoMode_Single_Tuner;
   }
   else if (strcasecmp(rspDuoMode.c_str(), "Dual Tuner") == 0)
   {
      return sdrplay_api_RspDuoMode_Dual_Tuner;
   }
   else if (strcasecmp(rspDuoMode.c_str(), "Master") == 0)
   {
      return sdrplay_api_RspDuoMode_Master;
   }
   else if (strcasecmp(rspDuoMode.c_str(), "Slave") == 0)
   {
      return sdrplay_api_RspDuoMode_Slave;
   }
   return sdrplay_api_RspDuoMode_Unknown;
}

std::string SoapySDRPlay::RSPDuoModetoString(sdrplay_api_RspDuoModeT rspDuoMode)
{
   switch (rspDuoMode)
   {
   case sdrplay_api_RspDuoMode_Unknown:
      return "";
      break;
   case sdrplay_api_RspDuoMode_Single_Tuner:
      return "Single Tuner";
      break;
   case sdrplay_api_RspDuoMode_Dual_Tuner:
      return "Dual Tuner";
      break;
   case sdrplay_api_RspDuoMode_Master:
      return "Master";
      break;
   case sdrplay_api_RspDuoMode_Slave:
      return "Slave";
      break;
   }
   return "";
}

SoapySDR::ArgInfoList SoapySDRPlay::getSettingInfo(void) const
{
    SoapySDR::ArgInfoList setArgs;

    // call selectDevice() because CubicSDR may think the device is
    // already selected - fv
    // here we need to cast away the constness of this, since selectDevice()
    // makes changes to its members
    SoapySDRPlay *non_const_this = const_cast<SoapySDRPlay*>(this);
    non_const_this->selectDevice();

#ifdef RF_GAIN_IN_MENU
    if (device.hwVer == SDRPLAY_RSP2_ID)
    {
       SoapySDR::ArgInfo RfGainArg;
       RfGainArg.key = "rfgain_sel";
       RfGainArg.value = "4";
       RfGainArg.name = "RF Gain Select";
       RfGainArg.description = "RF Gain Select";
       RfGainArg.type = SoapySDR::ArgInfo::STRING;
       RfGainArg.options.push_back("0");
       RfGainArg.options.push_back("1");
       RfGainArg.options.push_back("2");
       RfGainArg.options.push_back("3");
       RfGainArg.options.push_back("4");
       RfGainArg.options.push_back("5");
       RfGainArg.options.push_back("6");
       RfGainArg.options.push_back("7");
       RfGainArg.options.push_back("8");
       setArgs.push_back(RfGainArg);
    }
    else if (device.hwVer == SDRPLAY_RSPduo_ID)
    {
       SoapySDR::ArgInfo RfGainArg;
       RfGainArg.key = "rfgain_sel";
       RfGainArg.value = "4";
       RfGainArg.name = "RF Gain Select";
       RfGainArg.description = "RF Gain Select";
       RfGainArg.type = SoapySDR::ArgInfo::STRING;
       RfGainArg.options.push_back("0");
       RfGainArg.options.push_back("1");
       RfGainArg.options.push_back("2");
       RfGainArg.options.push_back("3");
       RfGainArg.options.push_back("4");
       RfGainArg.options.push_back("5");
       RfGainArg.options.push_back("6");
       RfGainArg.options.push_back("7");
       RfGainArg.options.push_back("8");
       RfGainArg.options.push_back("9");
       setArgs.push_back(RfGainArg);
    }
    else if (device.hwVer == SDRPLAY_RSP1A_ID)
    {
       SoapySDR::ArgInfo RfGainArg;
       RfGainArg.key = "rfgain_sel";
       RfGainArg.value = "4";
       RfGainArg.name = "RF Gain Select";
       RfGainArg.description = "RF Gain Select";
       RfGainArg.type = SoapySDR::ArgInfo::STRING;
       RfGainArg.options.push_back("0");
       RfGainArg.options.push_back("1");
       RfGainArg.options.push_back("2");
       RfGainArg.options.push_back("3");
       RfGainArg.options.push_back("4");
       RfGainArg.options.push_back("5");
       RfGainArg.options.push_back("6");
       RfGainArg.options.push_back("7");
       RfGainArg.options.push_back("8");
       RfGainArg.options.push_back("9");
       setArgs.push_back(RfGainArg);
    }
    else if (device.hwVer == SDRPLAY_RSPdx_ID)
    {
       SoapySDR::ArgInfo RfGainArg;
       RfGainArg.key = "rfgain_sel";
       RfGainArg.value = "4";
       RfGainArg.name = "RF Gain Select";
       RfGainArg.description = "RF Gain Select";
       RfGainArg.type = SoapySDR::ArgInfo::STRING;
       RfGainArg.options.push_back("0");
       RfGainArg.options.push_back("1");
       RfGainArg.options.push_back("2");
       RfGainArg.options.push_back("3");
       RfGainArg.options.push_back("4");
       RfGainArg.options.push_back("5");
       RfGainArg.options.push_back("6");
       RfGainArg.options.push_back("7");
       RfGainArg.options.push_back("8");
       RfGainArg.options.push_back("9");
       RfGainArg.options.push_back("10");
       RfGainArg.options.push_back("11");
       RfGainArg.options.push_back("12");
       RfGainArg.options.push_back("13");
       RfGainArg.options.push_back("14");
       RfGainArg.options.push_back("15");
       RfGainArg.options.push_back("16");
       RfGainArg.options.push_back("17");
       RfGainArg.options.push_back("18");
       RfGainArg.options.push_back("19");
       RfGainArg.options.push_back("20");
       RfGainArg.options.push_back("21");
       RfGainArg.options.push_back("22");
       RfGainArg.options.push_back("23");
       RfGainArg.options.push_back("24");
       RfGainArg.options.push_back("25");
       RfGainArg.options.push_back("26");
       RfGainArg.options.push_back("27");
       setArgs.push_back(RfGainArg);
    }
    else
    {
       SoapySDR::ArgInfo RfGainArg;
       RfGainArg.key = "rfgain_sel";
       RfGainArg.value = "1";
       RfGainArg.name = "RF Gain Select";
       RfGainArg.description = "RF Gain Select";
       RfGainArg.type = SoapySDR::ArgInfo::STRING;
       RfGainArg.options.push_back("0");
       RfGainArg.options.push_back("1");
       RfGainArg.options.push_back("2");
       RfGainArg.options.push_back("3");
       setArgs.push_back(RfGainArg);
    }
#endif

    SoapySDR::ArgInfo IQcorrArg;
    IQcorrArg.key = "iqcorr_ctrl";
    IQcorrArg.value = "true";
    IQcorrArg.name = "IQ Correction";
    IQcorrArg.description = "IQ Correction Control";
    IQcorrArg.type = SoapySDR::ArgInfo::BOOL;
    setArgs.push_back(IQcorrArg);

    SoapySDR::ArgInfo SetPointArg;
    SetPointArg.key = "agc_setpoint";
    SetPointArg.value = "-30";
    SetPointArg.name = "AGC Setpoint";
    SetPointArg.description = "AGC Setpoint (dBfs)";
    SetPointArg.type = SoapySDR::ArgInfo::INT;
    SetPointArg.range = SoapySDR::Range(-60, 0);
    setArgs.push_back(SetPointArg);

    if (device.hwVer == SDRPLAY_RSP2_ID) // RSP2/RSP2pro
    {
       SoapySDR::ArgInfo ExtRefArg;
       ExtRefArg.key = "extref_ctrl";
       ExtRefArg.value = "true";
       ExtRefArg.name = "ExtRef Enable";
       ExtRefArg.description = "External Reference Control";
       ExtRefArg.type = SoapySDR::ArgInfo::BOOL;
       setArgs.push_back(ExtRefArg);

       SoapySDR::ArgInfo BiasTArg;
       BiasTArg.key = "biasT_ctrl";
       BiasTArg.value = "true";
       BiasTArg.name = "BiasT Enable";
       BiasTArg.description = "BiasT Control";
       BiasTArg.type = SoapySDR::ArgInfo::BOOL;
       setArgs.push_back(BiasTArg);

       SoapySDR::ArgInfo RfNotchArg;
       RfNotchArg.key = "rfnotch_ctrl";
       RfNotchArg.value = "true";
       RfNotchArg.name = "RfNotch Enable";
       RfNotchArg.description = "RF Notch Filter Control";
       RfNotchArg.type = SoapySDR::ArgInfo::BOOL;
       setArgs.push_back(RfNotchArg);
    }
    else if (device.hwVer == SDRPLAY_RSPduo_ID) // RSPduo
    {
       SoapySDR::ArgInfo ExtRefArg;
       ExtRefArg.key = "extref_ctrl";
       ExtRefArg.value = "true";
       ExtRefArg.name = "ExtRef Enable";
       ExtRefArg.description = "External Reference Control";
       ExtRefArg.type = SoapySDR::ArgInfo::BOOL;
       setArgs.push_back(ExtRefArg);

       SoapySDR::ArgInfo BiasTArg;
       BiasTArg.key = "biasT_ctrl";
       BiasTArg.value = "true";
       BiasTArg.name = "BiasT Enable";
       BiasTArg.description = "BiasT Control";
       BiasTArg.type = SoapySDR::ArgInfo::BOOL;
       setArgs.push_back(BiasTArg);

       SoapySDR::ArgInfo RfNotchArg;
       RfNotchArg.key = "rfnotch_ctrl";
       RfNotchArg.value = "true";
       RfNotchArg.name = "RfNotch Enable";
       RfNotchArg.description = "RF Notch Filter Control";
       RfNotchArg.type = SoapySDR::ArgInfo::BOOL;
       setArgs.push_back(RfNotchArg);

       SoapySDR::ArgInfo DabNotchArg;
       DabNotchArg.key = "dabnotch_ctrl";
       DabNotchArg.value = "true";
       DabNotchArg.name = "DabNotch Enable";
       DabNotchArg.description = "DAB Notch Filter Control";
       DabNotchArg.type = SoapySDR::ArgInfo::BOOL;
       setArgs.push_back(DabNotchArg);
    }
    else if (device.hwVer == SDRPLAY_RSP1A_ID) // RSP1A
    {
       SoapySDR::ArgInfo BiasTArg;
       BiasTArg.key = "biasT_ctrl";
       BiasTArg.value = "true";
       BiasTArg.name = "BiasT Enable";
       BiasTArg.description = "BiasT Control";
       BiasTArg.type = SoapySDR::ArgInfo::BOOL;
       setArgs.push_back(BiasTArg);

       SoapySDR::ArgInfo RfNotchArg;
       RfNotchArg.key = "rfnotch_ctrl";
       RfNotchArg.value = "true";
       RfNotchArg.name = "RfNotch Enable";
       RfNotchArg.description = "RF Notch Filter Control";
       RfNotchArg.type = SoapySDR::ArgInfo::BOOL;
       setArgs.push_back(RfNotchArg);

       SoapySDR::ArgInfo DabNotchArg;
       DabNotchArg.key = "dabnotch_ctrl";
       DabNotchArg.value = "true";
       DabNotchArg.name = "DabNotch Enable";
       DabNotchArg.description = "DAB Notch Filter Control";
       DabNotchArg.type = SoapySDR::ArgInfo::BOOL;
       setArgs.push_back(DabNotchArg);
    }
    else if (device.hwVer == SDRPLAY_RSPdx_ID) // RSPdx
    {
       SoapySDR::ArgInfo BiasTArg;
       BiasTArg.key = "biasT_ctrl";
       BiasTArg.value = "true";
       BiasTArg.name = "BiasT Enable";
       BiasTArg.description = "BiasT Control";
       BiasTArg.type = SoapySDR::ArgInfo::BOOL;
       setArgs.push_back(BiasTArg);

       SoapySDR::ArgInfo RfNotchArg;
       RfNotchArg.key = "rfnotch_ctrl";
       RfNotchArg.value = "true";
       RfNotchArg.name = "RfNotch Enable";
       RfNotchArg.description = "RF Notch Filter Control";
       RfNotchArg.type = SoapySDR::ArgInfo::BOOL;
       setArgs.push_back(RfNotchArg);

       SoapySDR::ArgInfo DabNotchArg;
       DabNotchArg.key = "dabnotch_ctrl";
       DabNotchArg.value = "true";
       DabNotchArg.name = "DabNotch Enable";
       DabNotchArg.description = "DAB Notch Filter Control";
       DabNotchArg.type = SoapySDR::ArgInfo::BOOL;
       setArgs.push_back(DabNotchArg);
    }

    return setArgs;
}

void SoapySDRPlay::writeSetting(const std::string &key, const std::string &value)
{
   std::lock_guard <std::mutex> lock(_general_state_mutex);

#ifdef RF_GAIN_IN_MENU
   if (key == "rfgain_sel")
   {
      chParams->tunerParams.gain.LNAstate = static_cast<unsigned char>(stoul(value));
      if (streamActive)
      {
         gr_changed = 0;
<<<<<<< HEAD
         sdrplay_api_Update(device.dev, device.tuner, sdrplay_api_Update_Tuner_Gr, sdrplay_api_Update_Ext1_None);
         for (int i = 0; (i < updateTimeout) && (gr_changed == 0) ; ++i)
=======
         sdrplay_api_ErrT err = sdrplay_api_Update(device.dev, device.tuner, sdrplay_api_Update_Tuner_Gr, sdrplay_api_Update_Ext1_None);
         if (err != sdrplay_api_Success)
         {
            SoapySDR_logf(SOAPY_SDR_WARNING, "sdrplay_api_Update(Tuner_Gr) Error: %s", sdrplay_api_GetErrorString(err));
            return;
         }
         for (int i = 0; i < updateTimeout; ++i)
>>>>>>> aec4ebcd
         {
            waitForDevice(1);
         }
         if (gr_changed == 0)
         {
            SoapySDR_log(SOAPY_SDR_WARNING, "Gain reduction update timeout.");
         }
      }
   }
   else
#endif
   if (key == "iqcorr_ctrl")
   {
      if (value == "false") chParams->ctrlParams.dcOffset.IQenable = 0;
      else                  chParams->ctrlParams.dcOffset.IQenable = 1;
      chParams->ctrlParams.dcOffset.DCenable = 1;
      if (streamActive)
      {
         sdrplay_api_Update(device.dev, device.tuner, sdrplay_api_Update_Ctrl_DCoffsetIQimbalance, sdrplay_api_Update_Ext1_None);
      }
   }
   else if (key == "agc_setpoint")
   {
      chParams->ctrlParams.agc.setPoint_dBfs = stoi(value);
      if (streamActive)
      {
         sdrplay_api_Update(device.dev, device.tuner, sdrplay_api_Update_Ctrl_Agc, sdrplay_api_Update_Ext1_None);
      }
   }
   else if (key == "extref_ctrl")
   {
      unsigned char extRef;
      if (value == "false") extRef = 0;
      else                  extRef = 1;
      if (device.hwVer == SDRPLAY_RSP2_ID)
      {
         deviceParams->devParams->rsp2Params.extRefOutputEn = extRef;
         if (streamActive)
         {
            sdrplay_api_Update(device.dev, device.tuner, sdrplay_api_Update_Rsp2_ExtRefControl, sdrplay_api_Update_Ext1_None);
         }
      }
      if (device.hwVer == SDRPLAY_RSPduo_ID)
      {
         // can't get extRefOutputEn for RSPduo slaves
         if (deviceParams->devParams)
         {
           deviceParams->devParams->rspDuoParams.extRefOutputEn = extRef;
           if (streamActive)
           {
             sdrplay_api_Update(device.dev, device.tuner, sdrplay_api_Update_RspDuo_ExtRefControl, sdrplay_api_Update_Ext1_None);
           }
         }
      }
   }
   else if (key == "biasT_ctrl")
   {
      unsigned char biasTen;
      if (value == "false") biasTen = 0;
      else                  biasTen = 1;
      if (device.hwVer == SDRPLAY_RSP2_ID)
      {
         chParams->rsp2TunerParams.biasTEnable = biasTen;
         if (streamActive)
         {
            sdrplay_api_Update(device.dev, device.tuner, sdrplay_api_Update_Rsp2_BiasTControl, sdrplay_api_Update_Ext1_None);
         }
      }
      else if (device.hwVer == SDRPLAY_RSPduo_ID)
      {
         chParams->rspDuoTunerParams.biasTEnable = biasTen;
         if (streamActive)
         {
            sdrplay_api_Update(device.dev, device.tuner, sdrplay_api_Update_RspDuo_BiasTControl, sdrplay_api_Update_Ext1_None);
         }
      }
      else if (device.hwVer == SDRPLAY_RSP1A_ID)
      {
         chParams->rsp1aTunerParams.biasTEnable = biasTen;
         if (streamActive)
         {
            sdrplay_api_Update(device.dev, device.tuner, sdrplay_api_Update_Rsp1a_BiasTControl, sdrplay_api_Update_Ext1_None);
         }
      }
      else if (device.hwVer == SDRPLAY_RSPdx_ID)
      {
         deviceParams->devParams->rspDxParams.biasTEnable = biasTen;
         if (streamActive)
         {
            sdrplay_api_Update(device.dev, device.tuner, sdrplay_api_Update_None, sdrplay_api_Update_RspDx_BiasTControl);
         }
      }
   }
   else if (key == "rfnotch_ctrl")
   {
      unsigned char notchEn;
      if (value == "false") notchEn = 0;
      else                  notchEn = 1;
      if (device.hwVer == SDRPLAY_RSP2_ID)
      {
         chParams->rsp2TunerParams.rfNotchEnable = notchEn;
         if (streamActive)
         {
            sdrplay_api_Update(device.dev, device.tuner, sdrplay_api_Update_Rsp2_RfNotchControl, sdrplay_api_Update_Ext1_None);
         }
      }
      else if (device.hwVer == SDRPLAY_RSPduo_ID)
      {
        if (device.tuner == sdrplay_api_Tuner_A && chParams->rspDuoTunerParams.tuner1AmPortSel == sdrplay_api_RspDuo_AMPORT_1)
        {
          chParams->rspDuoTunerParams.tuner1AmNotchEnable = notchEn;
          if (streamActive)
          {
             sdrplay_api_Update(device.dev, device.tuner, sdrplay_api_Update_RspDuo_Tuner1AmNotchControl, sdrplay_api_Update_Ext1_None);
          }
        }
        if (chParams->rspDuoTunerParams.tuner1AmPortSel == sdrplay_api_RspDuo_AMPORT_2)
        {
          chParams->rspDuoTunerParams.rfNotchEnable = notchEn;
          if (streamActive)
          {
             sdrplay_api_Update(device.dev, device.tuner, sdrplay_api_Update_RspDuo_RfNotchControl, sdrplay_api_Update_Ext1_None);
          }
        }
      }
      else if (device.hwVer == SDRPLAY_RSP1A_ID)
      {
         deviceParams->devParams->rsp1aParams.rfNotchEnable = notchEn;
         if (streamActive)
         {
            sdrplay_api_Update(device.dev, device.tuner, sdrplay_api_Update_Rsp1a_RfNotchControl, sdrplay_api_Update_Ext1_None);
         }
      }
      else if (device.hwVer == SDRPLAY_RSPdx_ID)
      {
         deviceParams->devParams->rspDxParams.rfNotchEnable = notchEn;
         if (streamActive)
         {
            sdrplay_api_Update(device.dev, device.tuner, sdrplay_api_Update_None, sdrplay_api_Update_RspDx_RfNotchControl);
         }
      }
   }
   else if (key == "dabnotch_ctrl")
   {
      unsigned char dabNotchEn;
      if (value == "false") dabNotchEn = 0;
      else                  dabNotchEn = 1;
      if (device.hwVer == SDRPLAY_RSPduo_ID)
      {
         chParams->rspDuoTunerParams.rfDabNotchEnable = dabNotchEn;
         if (streamActive)
         {
            sdrplay_api_Update(device.dev, device.tuner, sdrplay_api_Update_RspDuo_RfDabNotchControl, sdrplay_api_Update_Ext1_None);
         }
      }
      if (device.hwVer == SDRPLAY_RSP1A_ID)
      {
         deviceParams->devParams->rsp1aParams.rfDabNotchEnable = dabNotchEn;
         if (streamActive)
         {
            sdrplay_api_Update(device.dev, device.tuner, sdrplay_api_Update_Rsp1a_RfDabNotchControl, sdrplay_api_Update_Ext1_None);
         }
      }
      else if (device.hwVer == SDRPLAY_RSPdx_ID)
      {
         deviceParams->devParams->rspDxParams.rfDabNotchEnable = dabNotchEn;
         if (streamActive)
         {
            sdrplay_api_Update(device.dev, device.tuner, sdrplay_api_Update_None, sdrplay_api_Update_RspDx_RfDabNotchControl);
         }
      }
   }
}

std::string SoapySDRPlay::readSetting(const std::string &key) const
{
    std::lock_guard <std::mutex> lock(_general_state_mutex);

#ifdef RF_GAIN_IN_MENU
    if (key == "rfgain_sel")
    {
       return std::to_string(static_cast<unsigned int>(chParams->tunerParams.gain.LNAstate));
    }
    else
#endif
    if (key == "iqcorr_ctrl")
    {
       if (chParams->ctrlParams.dcOffset.IQenable == 0) return "false";
       else                                             return "true";
    }
    else if (key == "agc_setpoint")
    {
       return std::to_string(chParams->ctrlParams.agc.setPoint_dBfs);
    }
    else if (key == "extref_ctrl")
    {
       unsigned char extRef = 0;
       if (device.hwVer == SDRPLAY_RSP2_ID) extRef = deviceParams->devParams->rsp2Params.extRefOutputEn;
      if (device.hwVer == SDRPLAY_RSPduo_ID) {
         // can't get extRefOutputEn for RSPduo slaves
         if (!deviceParams->devParams) {
            return "unknown";
         }
         extRef = deviceParams->devParams->rspDuoParams.extRefOutputEn;
       }
       if (extRef == 0) return "false";
       else             return "true";
    }
    else if (key == "biasT_ctrl")
    {
       unsigned char biasTen = 0;
       if (device.hwVer == SDRPLAY_RSP2_ID) biasTen = chParams->rsp2TunerParams.biasTEnable;
       else if (device.hwVer == SDRPLAY_RSPduo_ID) biasTen = chParams->rspDuoTunerParams.biasTEnable;
       else if (device.hwVer == SDRPLAY_RSP1A_ID) biasTen = chParams->rsp1aTunerParams.biasTEnable;
       else if (device.hwVer == SDRPLAY_RSPdx_ID) biasTen = deviceParams->devParams->rspDxParams.biasTEnable;
       if (biasTen == 0) return "false";
       else              return "true";
    }
    else if (key == "rfnotch_ctrl")
    {
       unsigned char notchEn = 0;
       if (device.hwVer == SDRPLAY_RSP2_ID) notchEn = chParams->rsp2TunerParams.rfNotchEnable;
       else if (device.hwVer == SDRPLAY_RSPduo_ID)
       {
          if (device.tuner == sdrplay_api_Tuner_A && chParams->rspDuoTunerParams.tuner1AmPortSel == sdrplay_api_RspDuo_AMPORT_1)
          {
             notchEn = chParams->rspDuoTunerParams.tuner1AmNotchEnable;
          }
          if (chParams->rspDuoTunerParams.tuner1AmPortSel == sdrplay_api_RspDuo_AMPORT_2)
          {
             notchEn = chParams->rspDuoTunerParams.rfNotchEnable;
          }
       }
       else if (device.hwVer == SDRPLAY_RSP1A_ID) notchEn = deviceParams->devParams->rsp1aParams.rfNotchEnable;
       else if (device.hwVer == SDRPLAY_RSPdx_ID) notchEn = deviceParams->devParams->rspDxParams.rfNotchEnable;
       if (notchEn == 0) return "false";
       else              return "true";
    }
    else if (key == "dabnotch_ctrl")
    {
       unsigned char dabNotchEn = 0;
       if (device.hwVer == SDRPLAY_RSPduo_ID) dabNotchEn = chParams->rspDuoTunerParams.rfDabNotchEnable;
       else if (device.hwVer == SDRPLAY_RSP1A_ID) dabNotchEn = deviceParams->devParams->rsp1aParams.rfDabNotchEnable;
       else if (device.hwVer == SDRPLAY_RSPdx_ID) dabNotchEn = deviceParams->devParams->rspDxParams.rfDabNotchEnable;
       if (dabNotchEn == 0) return "false";
       else                 return "true";
    }

    // SoapySDR_logf(SOAPY_SDR_WARNING, "Unknown setting '%s'", key.c_str());
    return "";
}

void SoapySDRPlay::selectDevice(const std::string &serial,
                                const std::string &mode,
                                const std::string &antenna)
{
    serNo = serial;
    rspDeviceId = serial;
    if (mode == "SL") {
        rspDeviceId += "/S";
    }

    sdrplay_api_TunerSelectT tuner;
    sdrplay_api_RspDuoModeT rspDuoMode;
    double rspDuoSampleFreq = 0.0;
    if (mode.empty())
    {
        tuner = sdrplay_api_Tuner_Neither;
        rspDuoMode = sdrplay_api_RspDuoMode_Unknown;
        rspDuoSampleFreq = 0.0;
    }
    else if (mode == "ST")
    {
        tuner = sdrplay_api_Tuner_A;
        rspDuoMode = sdrplay_api_RspDuoMode_Single_Tuner;
        rspDuoSampleFreq = 0.0;
    }
    else if (mode == "DT")
    {
        tuner = sdrplay_api_Tuner_Both;
        rspDuoMode = sdrplay_api_RspDuoMode_Dual_Tuner;
        rspDuoSampleFreq = 6000000;
    }
    else if (mode == "MA")
    {
        tuner = sdrplay_api_Tuner_A;
        rspDuoMode = sdrplay_api_RspDuoMode_Master;
        rspDuoSampleFreq = 6000000;
    }
    else if (mode == "MA8")
    {
        tuner = sdrplay_api_Tuner_A;
        rspDuoMode = sdrplay_api_RspDuoMode_Master;
        rspDuoSampleFreq = 8000000;
    }
    else if (mode == "SL")
    {
        tuner = sdrplay_api_Tuner_Neither;
        rspDuoMode = sdrplay_api_RspDuoMode_Slave;
    }
    else
    {
        throw std::runtime_error("sdrplay RSPduo mode is invalid");
    }

    // if an antenna is specified, select the RSPduo tuner based on it
    if (!(rspDuoMode == sdrplay_api_RspDuoMode_Unknown ||
          rspDuoMode == sdrplay_api_RspDuoMode_Dual_Tuner))
    {
        if (!antenna.empty())
        {
            if (antenna == "Tuner 1 50 ohm") {
                tuner = sdrplay_api_Tuner_A;
            } else if (antenna == "Tuner 1 Hi-Z") {
                tuner = sdrplay_api_Tuner_A;
            } else if (antenna == "Tuner 2 50 ohm") {
                tuner = sdrplay_api_Tuner_B;
            } else {
                throw std::runtime_error("invalid RSPduo antenna selected");
            }
        }
    }

    selectDevice(tuner, rspDuoMode, rspDuoSampleFreq, nullptr);

    return;
}

void SoapySDRPlay::selectDevice()
{
    if (selectedRSPDevices.count(rspDeviceId) > 0 &&
        selectedRSPDevices.at(rspDeviceId) != &device) {
        selectDevice(device.tuner, device.rspDuoMode, device.rspDuoSampleFreq,
                     deviceParams);
    }
    return;
}

void SoapySDRPlay::selectDevice(sdrplay_api_TunerSelectT tuner,
                                sdrplay_api_RspDuoModeT rspDuoMode,
                                double rspDuoSampleFreq,
                                sdrplay_api_DeviceParamsT *thisDeviceParams)
{
    sdrplay_api_ErrT err;
    if (selectedRSPDevices.count(rspDeviceId)) {
        sdrplay_api_DeviceT *currDevice = selectedRSPDevices.at(rspDeviceId);
        selectedRSPDevices.erase(rspDeviceId);
        sdrplay_api_LockDeviceApi();
        err = sdrplay_api_ReleaseDevice(currDevice);
        if (err != sdrplay_api_Success)
        {
            sdrplay_api_UnlockDeviceApi();
            SoapySDR_logf(SOAPY_SDR_ERROR, "ReleaseDevice Error: %s", sdrplay_api_GetErrorString(err));
            throw std::runtime_error("ReleaseDevice() failed");
        }
        sdrplay_api_UnlockDeviceApi();
    }

    // save all the device configuration so we can put it back later on
    bool hasDevParams = false;
    bool hasRxChannelA = false;
    bool hasRxChannelB = false;
    sdrplay_api_DevParamsT devParams;
    sdrplay_api_RxChannelParamsT rxChannelA;
    sdrplay_api_RxChannelParamsT rxChannelB;
    if (thisDeviceParams)
    {
        hasDevParams = thisDeviceParams->devParams;
        hasRxChannelA = thisDeviceParams->rxChannelA;
        hasRxChannelB = thisDeviceParams->rxChannelB;
        if (hasDevParams) devParams = *thisDeviceParams->devParams;
        if (hasRxChannelA) rxChannelA = *thisDeviceParams->rxChannelA;
        if (hasRxChannelB) rxChannelB = *thisDeviceParams->rxChannelB;
    }

    // retrieve hwVer and serNo by API
    unsigned int nDevs = 0;

    sdrplay_api_LockDeviceApi();
    sdrplay_api_DeviceT rspDevs[SDRPLAY_MAX_DEVICES];
    sdrplay_api_GetDevices(&rspDevs[0], &nDevs, SDRPLAY_MAX_DEVICES);

    unsigned devIdx = SDRPLAY_MAX_DEVICES;
    for (unsigned int i = 0; i < nDevs; i++)
    {
        if (rspDevs[i].SerNo == serNo) devIdx = i;
    }
    if (devIdx == SDRPLAY_MAX_DEVICES) {
        SoapySDR_log(SOAPY_SDR_ERROR, "no sdrplay device matches");
        throw std::runtime_error("no sdrplay device matches");
    }

    device = rspDevs[devIdx];
    hwVer = device.hwVer;

    SoapySDR_logf(SOAPY_SDR_INFO, "devIdx: %d", devIdx);
    SoapySDR_logf(SOAPY_SDR_INFO, "SerNo: %s", device.SerNo);
    SoapySDR_logf(SOAPY_SDR_INFO, "hwVer: %d", device.hwVer);

    if (hwVer == SDRPLAY_RSPduo_ID && rspDuoMode != sdrplay_api_RspDuoMode_Slave)
    {
        if ((rspDuoMode & device.rspDuoMode) != rspDuoMode)
        {
            throw std::runtime_error("sdrplay RSPduo mode not available");
        }
        else
        {
            device.rspDuoMode = rspDuoMode;
        }
        if ((tuner & device.tuner) != tuner)
        {
            throw std::runtime_error("sdrplay RSPduo tuner not available");
        }
        else
        {
            device.tuner = tuner;
        }
        if (rspDuoSampleFreq != 0)
        {
            device.rspDuoSampleFreq = rspDuoSampleFreq;
        }
    }
    else if (hwVer == SDRPLAY_RSPduo_ID && rspDuoMode == sdrplay_api_RspDuoMode_Slave)
    {
        if (rspDuoMode != device.rspDuoMode)
        {
            throw std::runtime_error("sdrplay RSPduo slave mode not available");
        }
        if (tuner != sdrplay_api_Tuner_Neither && tuner != device.tuner)
        {
            throw std::runtime_error("sdrplay RSPduo tuner not available in slave mode");
        }
        if (rspDuoSampleFreq != 0 && rspDuoSampleFreq != device.rspDuoSampleFreq)
        {
            throw std::runtime_error("sdrplay RSPduo sample rate not available in slace mode");
        }
    }
    else
    {
        if (rspDuoMode != sdrplay_api_RspDuoMode_Unknown || tuner != sdrplay_api_Tuner_Neither)
        {
            throw std::runtime_error("sdrplay RSP does not support RSPduo mode or tuner");
        }
    }

    SoapySDR_logf(SOAPY_SDR_INFO, "rspDuoMode: %d", device.rspDuoMode);
    SoapySDR_logf(SOAPY_SDR_INFO, "tuner: %d", device.tuner);
    SoapySDR_logf(SOAPY_SDR_INFO, "rspDuoSampleFreq: %lf", device.rspDuoSampleFreq);

    err = sdrplay_api_SelectDevice(&device);
    if (err != sdrplay_api_Success)
    {
        sdrplay_api_UnlockDeviceApi();
        SoapySDR_logf(SOAPY_SDR_ERROR, "SelectDevice Error: %s", sdrplay_api_GetErrorString(err));
        throw std::runtime_error("SelectDevice() failed");
    }
    selectedRSPDevices[rspDeviceId] = &device;

    sdrplay_api_UnlockDeviceApi();

    // Enable (= sdrplay_api_DbgLvl_Verbose) API calls tracing,
    // but only for debug purposes due to its performance impact.
    sdrplay_api_DebugEnable(device.dev, sdrplay_api_DbgLvl_Disable);
    //sdrplay_api_DebugEnable(device.dev, sdrplay_api_DbgLvl_Verbose);

    err = sdrplay_api_GetDeviceParams(device.dev, &deviceParams);
    if (err != sdrplay_api_Success)
    {
        SoapySDR_logf(SOAPY_SDR_ERROR, "GetDeviceParams Error: %s", sdrplay_api_GetErrorString(err));
        throw std::runtime_error("GetDeviceParams() failed");
    }

    if (thisDeviceParams)
    {
        if (hasDevParams) *deviceParams->devParams = devParams;
        if (hasRxChannelA) *deviceParams->rxChannelA = rxChannelA;
        if (hasRxChannelB) *deviceParams->rxChannelB = rxChannelB;
    }

    chParams = device.tuner == sdrplay_api_Tuner_B ? deviceParams->rxChannelB : deviceParams->rxChannelA;

    return;
}

void SoapySDRPlay::releaseDevice()
{
    sdrplay_api_ErrT err;
    if (selectedRSPDevices.count(rspDeviceId)) {
        sdrplay_api_DeviceT *currDevice = selectedRSPDevices.at(rspDeviceId);
        if (currDevice != &device) {
            // nothing to do - we are good
            return;
        }
        selectedRSPDevices.erase(rspDeviceId);
        sdrplay_api_LockDeviceApi();
        err = sdrplay_api_ReleaseDevice(currDevice);
        if (err != sdrplay_api_Success)
        {
            sdrplay_api_UnlockDeviceApi();
            SoapySDR_logf(SOAPY_SDR_ERROR, "ReleaseDevice Error: %s", sdrplay_api_GetErrorString(err));
            throw std::runtime_error("ReleaseDevice() failed");
        }
        sdrplay_api_UnlockDeviceApi();
    }

    return;
}

void SoapySDRPlay::waitForDevice(int msec)
{
    _general_state_mutex.unlock();
    std::this_thread::sleep_for(std::chrono::milliseconds(msec));
    _general_state_mutex.lock();
}<|MERGE_RESOLUTION|>--- conflicted
+++ resolved
@@ -520,18 +520,13 @@
    if ((doUpdate == true) && (streamActive))
    {
       gr_changed = 0;
-<<<<<<< HEAD
-      sdrplay_api_Update(device.dev, device.tuner, sdrplay_api_Update_Tuner_Gr, sdrplay_api_Update_Ext1_None);
-      for (int i = 0; (i < updateTimeout) && (gr_changed == 0) ; ++i)
-=======
       sdrplay_api_ErrT err = sdrplay_api_Update(device.dev, device.tuner, sdrplay_api_Update_Tuner_Gr, sdrplay_api_Update_Ext1_None);
       if (err != sdrplay_api_Success)
       {
          SoapySDR_logf(SOAPY_SDR_WARNING, "sdrplay_api_Update(Tuner_Gr) Error: %s", sdrplay_api_GetErrorString(err));
          return;
       }
-      for (int i = 0; i < updateTimeout; ++i)
->>>>>>> aec4ebcd
+      for (int i = 0; (i < updateTimeout) && (gr_changed == 0) ; ++i)
       {
          waitForDevice(1);
       }
@@ -616,18 +611,13 @@
          if (streamActive)
          {
             rf_changed = 0;
-<<<<<<< HEAD
-            sdrplay_api_Update(device.dev, device.tuner, sdrplay_api_Update_Tuner_Frf, sdrplay_api_Update_Ext1_None);
-            for (int i = 0; (i < updateTimeout) && (rf_changed == 0) ; ++i)
-=======
             sdrplay_api_ErrT err = sdrplay_api_Update(device.dev, device.tuner, sdrplay_api_Update_Tuner_Frf, sdrplay_api_Update_Ext1_None);
             if (err != sdrplay_api_Success)
             {
                SoapySDR_logf(SOAPY_SDR_WARNING, "sdrplay_api_Update(Tuner_FrF) Error: %s", sdrplay_api_GetErrorString(err));
                return;
             }
-            for (int i = 0; i < updateTimeout; ++i)
->>>>>>> aec4ebcd
+            for (int i = 0; (i < updateTimeout) && (rf_changed == 0) ; ++i)
             {
                waitForDevice(1);
             }
@@ -1399,18 +1389,13 @@
       if (streamActive)
       {
          gr_changed = 0;
-<<<<<<< HEAD
-         sdrplay_api_Update(device.dev, device.tuner, sdrplay_api_Update_Tuner_Gr, sdrplay_api_Update_Ext1_None);
-         for (int i = 0; (i < updateTimeout) && (gr_changed == 0) ; ++i)
-=======
          sdrplay_api_ErrT err = sdrplay_api_Update(device.dev, device.tuner, sdrplay_api_Update_Tuner_Gr, sdrplay_api_Update_Ext1_None);
          if (err != sdrplay_api_Success)
          {
             SoapySDR_logf(SOAPY_SDR_WARNING, "sdrplay_api_Update(Tuner_Gr) Error: %s", sdrplay_api_GetErrorString(err));
             return;
          }
-         for (int i = 0; i < updateTimeout; ++i)
->>>>>>> aec4ebcd
+         for (int i = 0; (i < updateTimeout) && (gr_changed == 0) ; ++i)
          {
             waitForDevice(1);
          }
