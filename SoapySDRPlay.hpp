--- conflicted
+++ resolved
@@ -45,11 +45,9 @@
 #define DEFAULT_NUM_BUFFERS       (8)
 #define DEFAULT_ELEMS_PER_SAMPLE  (2)
 
-<<<<<<< HEAD
 #define GAIN_STEPS (29)
-=======
+
 std::set<std::string> &SoapySDRPlay_getClaimedSerials(void);
->>>>>>> e6fdb719
 
 class SoapySDRPlay: public SoapySDR::Device
 {
@@ -273,9 +271,6 @@
     sdrplay_api_DeviceT device;
     sdrplay_api_DeviceParamsT *deviceParams;
     sdrplay_api_RxChannelParamsT *chParams;
-<<<<<<< HEAD
-    std::string hardwareKey;
-=======
     int hwVer;
     std::string serNo;
     std::string cacheKey;
@@ -283,7 +278,6 @@
     //  - serial number for RSP (except the RSPduo) and the RSPduo in non-slave mode
     //  - serial number/S for the RSPduo in slave mode
     std::string rspDeviceId;
->>>>>>> e6fdb719
 
     //cached settings
     std::atomic_ulong bufferLength;
