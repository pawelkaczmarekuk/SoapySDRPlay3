--- conflicted
+++ resolved
@@ -311,17 +311,11 @@
     static std::unordered_map<std::string, sdrplay_api_DeviceT*> selectedRSPDevices;
 
     // RX callback reporting changes to gain reduction, frequency, sample rate
-<<<<<<< HEAD
     volatile int gr_changed;
     volatile int rf_changed;
     volatile int fs_changed;
-=======
-    int gr_changed;
-    int rf_changed;
-    int fs_changed;
     // event callback reporting device is unavailable
     bool device_unavailable;
->>>>>>> 1de620aa
     const int updateTimeout = 500;   // 500ms timeout for updates
 
 public:
